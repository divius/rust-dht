--- conflicted
+++ resolved
@@ -15,27 +15,18 @@
 //! using `pop_oldest` call.
 
 use std::cmp;
-<<<<<<< HEAD
-use num::Zero;
-
-use num;
-=======
 use std::ops::BitXor;
 
 use num;
 use num::Zero;
 use num::bigint::RandBigInt;
 use std::rand;  // FIXME: drop std:: once num 0.1.13 is released
->>>>>>> b8df7276
 use std::num::ToPrimitive;
 
 use super::GenericNodeTable;
 use super::base::{Peer};
-<<<<<<< HEAD
 use std::old_io::{Timer};
 use std::time::Duration;
-=======
->>>>>>> b8df7276
 
 
 // TODO(divius): make public?
@@ -50,11 +41,7 @@
 /// from 2^N to 2^(N+1) from our node.
 #[unstable]
 pub struct KNodeTable<P : Peer> {
-<<<<<<< HEAD
-    this_id: P::ID,
-=======
     this_id: P::Id,
->>>>>>> b8df7276
     hash_size: usize,
     // TODO(divius): convert to more appropriate data structure
     buckets: Vec<KBucket<P>>,
@@ -72,20 +59,12 @@
     /// Create a new node table.
     ///
     /// `this_id` -- ID of the current node (used to calculate metrics).
-<<<<<<< HEAD
-    pub fn new(this_id: P::ID) -> KNodeTable<P> {
-=======
     pub fn new(this_id: P::Id) -> KNodeTable<P> {
->>>>>>> b8df7276
         KNodeTable::with_details(this_id, BUCKET_SIZE, HASH_SIZE)
     }
 
     // TODO(divius): make public?
-<<<<<<< HEAD
-    fn with_details(this_id: P::ID, bucket_size: usize,
-=======
     fn with_details(this_id: P::Id, bucket_size: usize,
->>>>>>> b8df7276
                     hash_size: usize) -> KNodeTable<P> {
         KNodeTable {
             this_id: this_id,
@@ -96,20 +75,12 @@
     }
 
     #[inline]
-<<<<<<< HEAD
-    fn distance (id1: &P::ID, id2: &P::ID) -> num::BigUint {
-=======
     fn distance (id1: &P::Id, id2: &P::Id) -> num::BigUint {
->>>>>>> b8df7276
        <P as Peer>::key_as_buint(id1).bitxor(<P as Peer>::key_as_buint(id2))
     }
 
 
-<<<<<<< HEAD
-    fn bucket_number(&self, id: &P::ID) -> usize {
-=======
     fn bucket_number(&self, id: &P::Id) -> usize {
->>>>>>> b8df7276
         let diff = KNodeTable::<P>::distance(&self.this_id, id);
         debug_assert!(!diff.is_zero());
         let res = diff.bits() - 1;
@@ -118,40 +89,25 @@
         res
     }
 
-<<<<<<< HEAD
-
-    #[inline]
+    
+    pub fn random_id(&self) -> P::Id {
+        <P as Peer>::random_id(self.hash_size)
+    }
+
     pub fn update(&mut self, node: &P) -> bool {
-        assert!(*node.get_id() != self.this_id);
-        let bucket = self.bucket_number(node.get_id());
-        self.buckets[bucket].update(node)
-    }
-
-    pub fn find(&self, id: &P::ID, count: usize) -> Vec<P> {
-=======
-#[unstable]
-impl<P : Peer> GenericNodeTable for KNodeTable<P> {
-    type P = P;
-    
-    fn random_id(&self) -> P::Id {
-        <P as Peer>::random_id(self.hash_size)
-    }
-
-    fn update(&mut self, node: &P) -> bool {
         assert!(*node.id() != self.this_id);
         let bucket = self.bucket_number(node.id());
         self.buckets[bucket].update(node)
     }
 
-    fn find(&self, id: &P::Id, count: usize) -> Vec<P> {
->>>>>>> b8df7276
+    pub fn find(&self, id: &P::Id, count: usize) -> Vec<P> {
         debug_assert!(count > 0);
         assert!(*id != self.this_id);
         let bucket = self.bucket_number(id);
         self.buckets[bucket].find(id, count)
     }
 
-    fn pop_oldest(&mut self) -> Vec<P> {
+    pub fn pop_oldest(&mut self) -> Vec<P> {
         // For every full k-bucket, pop the last.
         // TODO(divius): TTL expiration?
         self.buckets.iter_mut()
@@ -160,7 +116,7 @@
             .collect()
     }
 
-    pub fn remove(&mut self, id: &P::ID) -> bool {
+    pub fn remove(&mut self, id: &P::Id) -> bool {
         let bucket = self.bucket_number(id);
         self.buckets[bucket].remove(id)
     }
@@ -168,12 +124,10 @@
 
 }
 
-<<<<<<< HEAD
 #[unstable]
-impl<P : Peer> GenericNodeTable for KNodeTable<P> {
-    type P = P;
+impl<P : Peer> GenericNodeTable for KNodeTable<P> { type P = P;
     
-    fn random_id(&self) -> P::ID {
+    fn random_id(&self) -> P::Id {
         <P as Peer>::random_id(self.hash_size)
     }
 
@@ -181,21 +135,21 @@
         self.update(node)
     }
 
-    fn find(&self, id: &P::ID, count: usize) -> Vec<P> {
+    fn find(&self, id: &P::Id, count: usize) -> Vec<P> {
         self.find(id, count)
     }
 
     fn pop_oldest(&mut self) -> Vec<P> {
         self.pop_oldest()
     }
+
+    fn remove(&mut self, id: &P::Id) -> bool {
+        self.remove(id)
+    }
 }
 
 impl<P : Peer> KBucket<P> {
 
-
-=======
-impl<P : Peer> KBucket<P> {
->>>>>>> b8df7276
     pub fn new(k: usize) -> KBucket<P> {
         assert!(k > 0);
         KBucket {
@@ -205,11 +159,7 @@
     }
 
     pub fn update(&mut self, node: &P) -> bool {
-<<<<<<< HEAD
-        if self.data.iter().any(|x| x.get_id() == node.get_id()) {
-=======
         if self.data.iter().any(|x| x.id() == node.id()) {
->>>>>>> b8df7276
             self.update_position(node.clone());
             debug!("Promoted node {:?} to the top of kbucket", node);
             true
@@ -225,28 +175,16 @@
         }
     }
 
-<<<<<<< HEAD
-    pub fn find(&self, id: &P::ID, count: usize) -> Vec<P> {
-        let sort_fn = |&: a: &P, b: &P| {
-            KNodeTable::<P>::distance(id, a.get_id())
-                .cmp(
-            &KNodeTable::<P>::distance(id, b.get_id())
-=======
     pub fn find(&self, id: &P::Id, count: usize) -> Vec<P> {
-        let sort_fn = |&: a: &P, b: &P| {
+        let sort_fn = |a: &P, b: &P| {
             KNodeTable::<P>::distance(id, a.id())
                 .cmp(
             &KNodeTable::<P>::distance(id, b.id())
->>>>>>> b8df7276
                 )
         };
         let mut data_copy = self.data.clone();
         data_copy.sort_by(sort_fn);
-<<<<<<< HEAD
-        data_copy.slice(0, cmp::min(count, data_copy.len())).to_vec()
-=======
         data_copy[0..cmp::min(count, data_copy.len())].to_vec()
->>>>>>> b8df7276
 //        self.data.slice(0, cmp::min(count, self.data.len())).to_vec()
     }
 
@@ -254,21 +192,17 @@
         // TODO(divius): 1. optimize, 2. make it less ugly
 /*        let mut new_data = Vec::with_capacity(self.data.len());
         new_data.extend(self.data.iter()
-<<<<<<< HEAD
-                        .filter(|x| x.get_id() != node.get_id())
-=======
                         .filter(|x| x.id() != node.id())
->>>>>>> b8df7276
                         .map(|x| x.clone()));
         new_data.push(node.clone());
         self.data = new_data;
         */
-        self.remove(node.get_id());
+        self.remove(node.id());
         self.data.push(node.clone());
     }
 
-    pub fn remove(&mut self, id: &P::ID) -> bool {
-        let oix = self.data.iter().position(|x| x.get_id() == id);
+    pub fn remove(&mut self, id: &P::Id) -> bool {
+        let oix = self.data.iter().position(|x| x.id() == id);
         match oix {
             Some(ix) => {
                 // slow consider swap remove even if not kad compatible
